--- conflicted
+++ resolved
@@ -13,10 +13,7 @@
     sources: ['https://saturn.jpl.nasa.gov/resources/7038/enceladus-hydrothermal-activity/'],
     metadata: {
       created: new Date('2024-06-01T12:00:00Z'),
-<<<<<<< HEAD
       updated: new Date('2024-07-15T09:30:00Z'),
-=======
->>>>>>> b65a9399
       lastModified: new Date('2024-07-15T09:30:00Z'),
       version: 1,
       contentType: 'text/plain' as const,
@@ -45,10 +42,7 @@
     sources: ['https://www.eso.org/public/news/eso1629/'],
     metadata: {
       created: new Date('2024-06-21T10:00:00Z'),
-<<<<<<< HEAD
       updated: new Date('2024-08-02T11:15:00Z'),
-=======
->>>>>>> b65a9399
       lastModified: new Date('2024-08-02T11:15:00Z'),
       version: 1,
       contentType: 'text/plain' as const,
@@ -77,10 +71,7 @@
     sources: ['https://iopscience.iop.org/article/10.3847/PSJ/aaf1a9'],
     metadata: {
       created: new Date('2024-07-10T14:45:00Z'),
-<<<<<<< HEAD
       updated: new Date('2024-07-26T08:20:00Z'),
-=======
->>>>>>> b65a9399
       lastModified: new Date('2024-07-26T08:20:00Z'),
       version: 1,
       contentType: 'text/plain' as const,
@@ -696,7 +687,6 @@
 
         console.log(`Seeding fact: ${sample.id}`);
 
-<<<<<<< HEAD
         // Normalize the fact before storing
         const normalizedFact = normalizeFullFact(sample);
 
@@ -717,16 +707,6 @@
 
         const storeResult = await walrus.storage.storeBlob(factData, {
           mimeType: 'application/json'
-=======
-        const stored = await walrus.storage.storeFact({
-          ...factContent,
-          metadata: {
-            author: author,
-            created: metadata.created,
-            updated: metadata.lastModified,
-            version: metadata.version,
-          },
->>>>>>> b65a9399
         });
 
         const fact: Fact = {
@@ -743,17 +723,9 @@
           metadata: normalizedFact.metadata,
         };
 
-<<<<<<< HEAD
         // Add to Walrus index (this stores the index on Walrus)
         await walrusIndex.addFactToIndex(fact, storeResult.metadata.blobId);
         console.log(`✓ Seeded fact ${fact.id} with blob ID: ${storeResult.metadata.blobId}`);
-=======
-        upsertFactRecord({
-          fact,
-          walrusBlobId: stored.walrusMetadata.blobId,
-          walrusMetadata: stored.walrusMetadata,
-        });
->>>>>>> b65a9399
       }
 
       seeded = true;
