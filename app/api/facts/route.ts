--- conflicted
+++ resolved
@@ -52,7 +52,6 @@
     const walrus = initializeWalrusFromEnv();
     await walrus.initialize();
 
-<<<<<<< HEAD
     // Store the full fact to Walrus as JSON
     const factData = JSON.stringify({
       id: normalizedFact.id,
@@ -70,20 +69,6 @@
 
     const storeResult = await walrus.storage.storeBlob(factData, {
       mimeType: 'application/json'
-=======
-    const storeResult = await walrus.storage.storeFact({
-      id: body.id,
-      title: body.title,
-      summary: body.summary,
-      fullContent: body.fullContent,
-      sources: body.sources,
-      metadata: {
-        author: body.author,
-        created: new Date(body.metadata.created),
-        updated: new Date(body.metadata.lastModified),
-        version: body.metadata.version,
-      },
->>>>>>> b65a9399
     });
 
     const fact: Fact = {
@@ -100,17 +85,9 @@
       metadata: normalizedFact.metadata,
     };
 
-<<<<<<< HEAD
     // Update the Walrus index with this new fact
     const walrusIndex = getWalrusIndexManager();
     await walrusIndex.addFactToIndex(fact, storeResult.metadata.blobId);
-=======
-    upsertFactRecord({
-      fact,
-      walrusBlobId: storeResult.walrusMetadata.blobId,
-      walrusMetadata: storeResult.walrusMetadata,
-    });
->>>>>>> b65a9399
 
     return NextResponse.json({ fact }, { status: 201 });
   } catch (error) {
