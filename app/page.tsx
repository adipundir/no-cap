import { Button } from "@/components/ui/button";
import TextPressure from "@/components/TextPressure";
import CurvedLoop from "@/components/CurvedLoop";

export default function Home() {
  return (
    <div className="page-bg min-h-screen flex flex-col select-none" style={{ userSelect: 'none', WebkitUserSelect: 'none', touchAction: 'manipulation' }}>
      {/* HERO SECTION */}
      <main className="flex flex-col items-center justify-center px-4 py-8">
        <div className="w-full max-w-sm text-center">
          <div className="relative h-[180px] mb-4">
            <TextPressure
              text="NOCAP"
              flex={true}
              alpha={false}
              stroke={false}
              width={true}
              weight={true}
              italic={true}
              textColor="var(--foreground)"
              strokeColor="#ff0000"
              minFontSize={50}
            />
          </div>
          
          <div className="space-y-4">
            <p className="text-sm text-muted-foreground px-4">
              Community-driven fact verification. Anonymous reviews. On-chain transparency.
            </p>
            
            <Button size="lg" className="px-6 py-2" asChild>
              <a href="/feed">Launch App</a>
            </Button>

<<<<<<< HEAD
            {/* CurvedLoop Animation */}
            <div className="mt-6">
              <CurvedLoop 
                marqueeText="Verify ✦ Facts ✦ Earn ✦ Rewards ✦ Stay ✦ Anonymous ✦"
                speed={2}
                curveAmount={300}
                direction="right"
                interactive={true}
                className="text-muted-foreground"
              />
=======
            {/* Minimal stats to fill space */}
            <div className="flex items-center justify-center space-x-8 text-xs text-muted-foreground">
            </div>
            <div className="mt-6 grid grid-cols-1 gap-3 sm:grid-cols-3 max-w-4xl mx-auto">
              <Card variant="module" className="p-4">
                <div className="flex flex-col items-center text-center gap-3">
                  <div className="h-10 w-10 rounded-full bg-accent flex items-center justify-center shrink-0">
                    <ShieldCheck className="h-5 w-5 flex-shrink-0" />
                  </div>
                  <div>
                    <div className="text-sm font-medium">Human-verified</div>
                    <p className="text-xs text-muted-foreground">Only verified humans can participate.</p>
                  </div>
                </div>
              </Card>
              <Card variant="module" className="p-4">
                <div className="flex flex-col items-center text-center gap-3">
                  <div className="h-10 w-10 rounded-full bg-accent flex items-center justify-center shrink-0">
                    <Code className="h-5 w-5 flex-shrink-0" />
                  </div>
                  <div>
                    <div className="text-sm font-medium">Developer API</div>
                    <p className="text-xs text-muted-foreground">SDK and REST endpoints for AI agents.</p>
                  </div>
                </div>
              </Card>
              <Card variant="module" className="p-4">
                <div className="flex flex-col items-center text-center gap-3">
                  <div className="h-10 w-10 rounded-full bg-accent flex items-center justify-center shrink-0">
                    <Coins className="h-5 w-5 flex-shrink-0" />
                  </div>
                  <div>
                    <div className="text-sm font-medium">On-chain rewards</div>
                    <p className="text-xs text-muted-foreground">Stake ETH. Earn for correct calls.</p>
                  </div>
                </div>
              </Card>
>>>>>>> 18bb3345
            </div>
          </div>
        </div>
      </main>
    </div>
  );
}<|MERGE_RESOLUTION|>--- conflicted
+++ resolved
@@ -6,9 +6,9 @@
   return (
     <div className="page-bg min-h-screen flex flex-col select-none" style={{ userSelect: 'none', WebkitUserSelect: 'none', touchAction: 'manipulation' }}>
       {/* HERO SECTION */}
-      <main className="flex flex-col items-center justify-center px-4 py-8">
-        <div className="w-full max-w-sm text-center">
-          <div className="relative h-[180px] mb-4">
+      <main className="flex flex-col items-center justify-center px-4 py-6 md:py-12">
+        <div className="w-full max-w-sm md:max-w-4xl text-center">
+          <div className="relative h-[160px] md:h-[240px] mb-3">
             <TextPressure
               text="NOCAP"
               flex={true}
@@ -23,18 +23,17 @@
             />
           </div>
           
-          <div className="space-y-4">
-            <p className="text-sm text-muted-foreground px-4">
+          <div className="space-y-3 md:space-y-5">
+            <p className="text-sm md:text-lg text-muted-foreground max-w-2xl mx-auto px-2 md:px-0">
               Community-driven fact verification. Anonymous reviews. On-chain transparency.
             </p>
             
-            <Button size="lg" className="px-6 py-2" asChild>
+            <Button size="lg" className="px-6 py-2 md:px-8 md:py-3 text-base md:text-lg" asChild>
               <a href="/feed">Launch App</a>
             </Button>
 
-<<<<<<< HEAD
             {/* CurvedLoop Animation */}
-            <div className="mt-6">
+            <div className="">
               <CurvedLoop 
                 marqueeText="Verify ✦ Facts ✦ Earn ✦ Rewards ✦ Stay ✦ Anonymous ✦"
                 speed={2}
@@ -43,45 +42,6 @@
                 interactive={true}
                 className="text-muted-foreground"
               />
-=======
-            {/* Minimal stats to fill space */}
-            <div className="flex items-center justify-center space-x-8 text-xs text-muted-foreground">
-            </div>
-            <div className="mt-6 grid grid-cols-1 gap-3 sm:grid-cols-3 max-w-4xl mx-auto">
-              <Card variant="module" className="p-4">
-                <div className="flex flex-col items-center text-center gap-3">
-                  <div className="h-10 w-10 rounded-full bg-accent flex items-center justify-center shrink-0">
-                    <ShieldCheck className="h-5 w-5 flex-shrink-0" />
-                  </div>
-                  <div>
-                    <div className="text-sm font-medium">Human-verified</div>
-                    <p className="text-xs text-muted-foreground">Only verified humans can participate.</p>
-                  </div>
-                </div>
-              </Card>
-              <Card variant="module" className="p-4">
-                <div className="flex flex-col items-center text-center gap-3">
-                  <div className="h-10 w-10 rounded-full bg-accent flex items-center justify-center shrink-0">
-                    <Code className="h-5 w-5 flex-shrink-0" />
-                  </div>
-                  <div>
-                    <div className="text-sm font-medium">Developer API</div>
-                    <p className="text-xs text-muted-foreground">SDK and REST endpoints for AI agents.</p>
-                  </div>
-                </div>
-              </Card>
-              <Card variant="module" className="p-4">
-                <div className="flex flex-col items-center text-center gap-3">
-                  <div className="h-10 w-10 rounded-full bg-accent flex items-center justify-center shrink-0">
-                    <Coins className="h-5 w-5 flex-shrink-0" />
-                  </div>
-                  <div>
-                    <div className="text-sm font-medium">On-chain rewards</div>
-                    <p className="text-xs text-muted-foreground">Stake ETH. Earn for correct calls.</p>
-                  </div>
-                </div>
-              </Card>
->>>>>>> 18bb3345
             </div>
           </div>
         </div>
